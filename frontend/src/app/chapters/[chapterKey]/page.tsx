'use client'
import { useQuery } from '@apollo/client'
import Link from 'next/link'
import { useParams } from 'next/navigation'
import { useState, useEffect } from 'react'
import { handleAppError, ErrorDisplay } from 'app/global-error'
import { GET_CHAPTER_DATA } from 'server/queries/chapterQueries'
import type { Chapter } from 'types/chapter'
import type { Contributor } from 'types/contributor'
import { formatDate } from 'utils/dateFormatter'
import DetailsCard from 'components/CardDetailsPage'
import LoadingSpinner from 'components/LoadingSpinner'
import PageLayout from 'components/PageLayout'

export default function ChapterDetailsPage() {
  const { chapterKey } = useParams()
  const [chapter, setChapter] = useState<Chapter>({} as Chapter)
  const [topContributors, setTopContributors] = useState<Contributor[]>([])
  const [isLoading, setIsLoading] = useState<boolean>(true)

  const { data, error: graphQLRequestError } = useQuery(GET_CHAPTER_DATA, {
    variables: { key: chapterKey },
  })

  useEffect(() => {
    if (data) {
      setChapter(data.chapter)
      setTopContributors(data.topContributors)
      setIsLoading(false)
    }
    if (graphQLRequestError) {
      handleAppError(graphQLRequestError)
      setIsLoading(false)
    }
  }, [data, graphQLRequestError, chapterKey])

  if (isLoading) {
    return <LoadingSpinner />
  }

  if (!chapter && !isLoading)
    return (
      <ErrorDisplay
        statusCode={404}
        title="Chapter not found"
        message="Sorry, the chapter you're looking for doesn't exist"
      />
    )

  const details = [
    { label: 'Last Updated', value: formatDate(chapter.updatedAt) },
    { label: 'Location', value: chapter.suggestedLocation },
    { label: 'Region', value: chapter.region },
    {
      label: 'URL',
      value: (
        <Link href={chapter.url} className="text-blue-400 hover:underline">
          {chapter.url}
        </Link>
      ),
    },
  ]
  return (
<<<<<<< HEAD
    <PageLayout breadcrumbItems={{ title: chapter.name }}>
      <DetailsCard
        details={details}
        geolocationData={chapter}
        is_active={chapter.isActive}
        socialLinks={chapter.relatedUrls}
        summary={chapter.summary}
        title={chapter.name}
        topContributors={topContributors}
        type="chapter"
      />
    </PageLayout>
=======
    <DetailsCard
      details={details}
      entityKey={chapter.key}
      geolocationData={[chapter]}
      isActive={chapter.isActive}
      socialLinks={chapter.relatedUrls}
      summary={chapter.summary}
      title={chapter.name}
      topContributors={topContributors}
      type="chapter"
    />
>>>>>>> d1a87d61
  )
}<|MERGE_RESOLUTION|>--- conflicted
+++ resolved
@@ -61,31 +61,18 @@
     },
   ]
   return (
-<<<<<<< HEAD
     <PageLayout breadcrumbItems={{ title: chapter.name }}>
       <DetailsCard
         details={details}
-        geolocationData={chapter}
-        is_active={chapter.isActive}
+        entityKey={chapter.key}
+        geolocationData={[chapter]}
+        isActive={chapter.isActive}
         socialLinks={chapter.relatedUrls}
         summary={chapter.summary}
         title={chapter.name}
         topContributors={topContributors}
         type="chapter"
-      />
+    />
     </PageLayout>
-=======
-    <DetailsCard
-      details={details}
-      entityKey={chapter.key}
-      geolocationData={[chapter]}
-      isActive={chapter.isActive}
-      socialLinks={chapter.relatedUrls}
-      summary={chapter.summary}
-      title={chapter.name}
-      topContributors={topContributors}
-      type="chapter"
-    />
->>>>>>> d1a87d61
   )
 }