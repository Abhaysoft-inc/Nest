--- conflicted
+++ resolved
@@ -67,10 +67,6 @@
       >
         <Providers>
           <Header />
-<<<<<<< HEAD
-          <GoogleTagManager gtmId={GTM_ID} />
-=======
->>>>>>> 426fbbf0
           {children}
           <Footer />
           <ScrollToTop />
