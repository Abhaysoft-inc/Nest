'use client'
import { useQuery } from '@apollo/client'
import {
  faCircleCheck,
  faClock,
  faUserGear,
  faMapSigns,
  faScroll,
  faUsers,
  faTools,
  faArrowUpRightFromSquare,
} from '@fortawesome/free-solid-svg-icons'
import { FontAwesomeIcon } from '@fortawesome/react-fontawesome'
import { Tooltip } from '@heroui/tooltip'
import Image from 'next/image'
import Link from 'next/link'
import { useRouter } from 'next/navigation'
import { useEffect, useState } from 'react'
import FontAwesomeIconWrapper from 'wrappers/FontAwesomeIconWrapper'
import { ErrorDisplay, handleAppError } from 'app/global-error'
import { GET_PROJECT_METADATA, GET_TOP_CONTRIBUTORS } from 'server/queries/projectQueries'
import { GET_LEADER_DATA } from 'server/queries/userQueries'
import { TopContributorsTypeGraphql } from 'types/contributor'
import { ProjectTypeGraphql } from 'types/project'
import { User } from 'types/user'
import { aboutText, technologies } from 'utils/aboutData'
import AnchorTitle from 'components/AnchorTitle'
import AnimatedCounter from 'components/AnimatedCounter'
import LoadingSpinner from 'components/LoadingSpinner'
import Markdown from 'components/MarkdownWrapper'
import PageLayout from 'components/PageLayout'
import SecondaryCard from 'components/SecondaryCard'
import TopContributors from 'components/TopContributors'
import UserCard from 'components/UserCard'

const leaders = {
  arkid15r: 'CCSP, CISSP, CSSLP',
  kasya: 'CC',
  mamicidal: 'CISSP',
}
const projectKey = 'nest'

const About = () => {
  const { data: projectMetadataResponse, error: projectMetadataRequestError } = useQuery(
    GET_PROJECT_METADATA,
    {
      variables: { key: projectKey },
    }
  )

  const { data: topContributorsResponse, error: topContributorsRequestError } = useQuery(
    GET_TOP_CONTRIBUTORS,
    {
      variables: { excludedUsernames: Object.keys(leaders), key: projectKey },
    }
  )

  const [projectMetadata, setProjectMetadata] = useState<ProjectTypeGraphql | null>(null)
  const [topContributors, setTopContributors] = useState<TopContributorsTypeGraphql[]>([])

  useEffect(() => {
    if (projectMetadataResponse?.project) {
      setProjectMetadata(projectMetadataResponse.project)
    }

    if (projectMetadataRequestError) {
      handleAppError(projectMetadataRequestError)
    }
  }, [projectMetadataResponse, projectMetadataRequestError])

  useEffect(() => {
    if (topContributorsResponse?.topContributors) {
      setTopContributors(topContributorsResponse.topContributors)
    }

    if (topContributorsRequestError) {
      handleAppError(topContributorsRequestError)
    }
  }, [topContributorsResponse, topContributorsRequestError])

  const isLoading =
    !projectMetadataResponse ||
    !topContributorsResponse ||
    (projectMetadataRequestError && !projectMetadata) ||
    (topContributorsRequestError && !topContributors)

  if (isLoading) {
    return <LoadingSpinner />
  }

  if (!projectMetadata || !topContributors) {
    return (
      <ErrorDisplay
        statusCode={404}
        title="Data not found"
        message="Sorry, the page you're looking for doesn't exist"
      />
    )
  }

  return (
    <PageLayout bcItems={[{ title: 'About', href: '/about' }]}>
      <div className="min-h-screen p-8 text-gray-600 dark:bg-[#212529] dark:text-gray-300">
        <div className="mx-auto max-w-6xl">
          <h1 className="mb-6 mt-4 text-4xl font-bold">About</h1>
          <SecondaryCard icon={faScroll} title={<AnchorTitle title="History" />}>
            {aboutText.map((text) => (
              <div key={text} className="mb-4">
                <div key={text}>
                  <Markdown content={text} />
                </div>
              </div>
            ))}
          </SecondaryCard>

          <SecondaryCard icon={faArrowUpRightFromSquare} title={<AnchorTitle title="Leaders" />}>
            <div className="flex w-full flex-col items-center justify-around overflow-hidden md:flex-row">
              {Object.keys(leaders).map((username) => (
                <div key={username}>
                  <LeaderData username={username} />
                </div>
              ))}
            </div>
          </SecondaryCard>

          {topContributors && (
            <TopContributors
              icon={faUsers}
              contributors={topContributors}
              maxInitialDisplay={9}
              type="contributor"
            />
          )}

<<<<<<< HEAD
          <SecondaryCard icon={faTools} title={<AnchorTitle title="Technologies & Tools" />}>
            <div className="w-full">
              <div className="grid w-full grid-cols-1 justify-center sm:grid-cols-2 lg:grid-cols-4 lg:pl-8">
                {technologies.map((tech) => (
                  <div key={tech.section} className="mb-2">
                    <h3 className="mb-3 font-semibold text-blue-400">{tech.section}</h3>
                    <ul className="space-y-3">
                      {Object.entries(tech.tools).map(([name, details]) => (
                        <li key={name} className="flex flex-row items-center gap-2">
                          <Image
                            alt={`${name} icon`}
                            className="inline-block align-middle grayscale"
                            height={24}
                            src={details.icon}
                            width={24}
                          />
                          <Link
                            href={details.url}
                            className="text-gray-600 hover:underline dark:text-gray-300"
                            target="_blank"
                            rel="noopener noreferrer"
                          >
                            {name}
                          </Link>
                        </li>
                      ))}
                    </ul>
                  </div>
                ))}
              </div>
            </div>
          </SecondaryCard>

          <SecondaryCard icon={faMapSigns} title={<AnchorTitle title="Roadmap" />}>
            <div className="grid gap-4">
              {[...projectMetadata.recentMilestones]
                .sort((a, b) => (a.title > b.title ? 1 : -1))
                .map((milestone, index) => (
                  <div
                    key={milestone.url || milestone.title || index}
                    className="flex items-center gap-4 overflow-hidden rounded-lg bg-gray-200 p-6 dark:bg-gray-700"
                  >
                    <div className="flex-1">
                      <Link
                        href={milestone.url}
                        target="_blank"
                        rel="noopener noreferrer"
                        className="inline-block"
                      >
                        <h3 className="mb-2 text-xl font-semibold text-blue-400">
                          {milestone.title}
                          <Tooltip
                            closeDelay={100}
                            content={
                              milestone.progress === 100
                                ? 'Completed'
                                : milestone.progress > 0
                                  ? 'In Progress'
                                  : 'Not Started'
                            }
                            id={`tooltip-state-${index}`}
                            delay={100}
                            placement="top"
                            showArrow
                          >
                            <span className="ml-4 inline-block text-gray-400">
                              <FontAwesomeIcon
                                icon={
                                  milestone.progress === 100
                                    ? faCircleCheck
                                    : milestone.progress > 0
                                      ? faUserGear
                                      : faClock
                                }
                              />
                            </span>
                          </Tooltip>
                        </h3>
                      </Link>
                      <p className="text-gray-600 dark:text-gray-300">{milestone.body}</p>
                    </div>
                  </div>
                ))}
=======
        {projectMetadata.recentMilestones.length > 0 && (
          <SecondaryCard icon={faMapSigns} title={<AnchorTitle title="Roadmap" />}>
            <div className="grid gap-4">
              {[...projectMetadata.recentMilestones]
                .filter((milestone) => milestone.state !== 'closed')
                .sort((a, b) => (a.title > b.title ? 1 : -1))
                .map((milestone, index) => (
                  <div
                    key={milestone.url || milestone.title || index}
                    className="flex items-center gap-4 overflow-hidden rounded-lg bg-gray-200 p-6 dark:bg-gray-700"
                  >
                    <div className="flex-1">
                      <Link
                        href={milestone.url}
                        target="_blank"
                        rel="noopener noreferrer"
                        className="inline-block"
                      >
                        <h3 className="mb-2 text-xl font-semibold text-blue-400">
                          {milestone.title}
                          <Tooltip
                            closeDelay={100}
                            content={
                              milestone.progress === 100
                                ? 'Completed'
                                : milestone.progress > 0
                                  ? 'In Progress'
                                  : 'Not Started'
                            }
                            id={`tooltip-state-${index}`}
                            delay={100}
                            placement="top"
                            showArrow
                          >
                            <span className="ml-4 inline-block text-gray-400">
                              <FontAwesomeIcon
                                icon={
                                  milestone.progress === 100
                                    ? faCircleCheck
                                    : milestone.progress > 0
                                      ? faUserGear
                                      : faClock
                                }
                              />
                            </span>
                          </Tooltip>
                        </h3>
                      </Link>
                      <p className="text-gray-600 dark:text-gray-300">{milestone.body}</p>
                    </div>
                  </div>
                ))}
            </div>
          </SecondaryCard>
        )}

        <div className="grid gap-6 md:grid-cols-4">
          {[
            { label: 'Forks', value: projectMetadata.forksCount },
            { label: 'Stars', value: projectMetadata.starsCount },
            { label: 'Contributors', value: projectMetadata.contributorsCount },
            { label: 'Open Issues', value: projectMetadata.issuesCount },
          ].map((stat, index) => (
            <div key={index}>
              <SecondaryCard className="text-center">
                <div className="mb-2 text-3xl font-bold text-blue-400">
                  <AnimatedCounter end={Math.floor(stat.value / 10) * 10} duration={2} />+
                </div>
                <div className="text-gray-600 dark:text-gray-300">{stat.label}</div>
              </SecondaryCard>
>>>>>>> 0be58833
            </div>
          </SecondaryCard>

          <div className="grid gap-6 md:grid-cols-4">
            {[
              { label: 'Forks', value: projectMetadata.forksCount },
              { label: 'Stars', value: projectMetadata.starsCount },
              { label: 'Contributors', value: projectMetadata.contributorsCount },
              { label: 'Open Issues', value: projectMetadata.issuesCount },
            ].map((stat, index) => (
              <div key={index}>
                <SecondaryCard className="text-center">
                  <div className="mb-2 text-3xl font-bold text-blue-400">
                    <AnimatedCounter end={Math.floor(stat.value / 5) * 5} duration={2} />+
                  </div>
                  <div className="text-gray-600 dark:text-gray-300">{stat.label}</div>
                </SecondaryCard>
              </div>
            ))}
          </div>
        </div>
      </div>
    </PageLayout>
  )
}

const LeaderData = ({ username }: { username: string }) => {
  const { data, loading, error } = useQuery(GET_LEADER_DATA, {
    variables: { key: username },
  })
  const router = useRouter()

  if (loading) return <p>Loading {username}...</p>
  if (error) return <p>Error loading {username}'s data</p>

  const user = data?.user

  if (!user) {
    return <p>No data available for {username}</p>
  }

  const handleButtonClick = (user: User) => {
    router.push(`/members/${user.login}`)
  }

  return (
    <UserCard
      avatar={user.avatarUrl}
      button={{
        icon: <FontAwesomeIconWrapper icon="fa-solid fa-right-to-bracket" />,
        label: 'View Profile',
        onclick: () => handleButtonClick(user),
      }}
      className="h-64 w-40 bg-inherit"
      company={user.company}
      description={leaders[user.login]}
      location={user.location}
      name={user.name || username}
    />
  )
}

export default About<|MERGE_RESOLUTION|>--- conflicted
+++ resolved
@@ -132,7 +132,6 @@
             />
           )}
 
-<<<<<<< HEAD
           <SecondaryCard icon={faTools} title={<AnchorTitle title="Technologies & Tools" />}>
             <div className="w-full">
               <div className="grid w-full grid-cols-1 justify-center sm:grid-cols-2 lg:grid-cols-4 lg:pl-8">
@@ -166,130 +165,61 @@
             </div>
           </SecondaryCard>
 
-          <SecondaryCard icon={faMapSigns} title={<AnchorTitle title="Roadmap" />}>
-            <div className="grid gap-4">
-              {[...projectMetadata.recentMilestones]
-                .sort((a, b) => (a.title > b.title ? 1 : -1))
-                .map((milestone, index) => (
-                  <div
-                    key={milestone.url || milestone.title || index}
-                    className="flex items-center gap-4 overflow-hidden rounded-lg bg-gray-200 p-6 dark:bg-gray-700"
-                  >
-                    <div className="flex-1">
-                      <Link
-                        href={milestone.url}
-                        target="_blank"
-                        rel="noopener noreferrer"
-                        className="inline-block"
-                      >
-                        <h3 className="mb-2 text-xl font-semibold text-blue-400">
-                          {milestone.title}
-                          <Tooltip
-                            closeDelay={100}
-                            content={
-                              milestone.progress === 100
-                                ? 'Completed'
-                                : milestone.progress > 0
-                                  ? 'In Progress'
-                                  : 'Not Started'
-                            }
-                            id={`tooltip-state-${index}`}
-                            delay={100}
-                            placement="top"
-                            showArrow
-                          >
-                            <span className="ml-4 inline-block text-gray-400">
-                              <FontAwesomeIcon
-                                icon={
-                                  milestone.progress === 100
-                                    ? faCircleCheck
-                                    : milestone.progress > 0
-                                      ? faUserGear
-                                      : faClock
-                                }
-                              />
-                            </span>
-                          </Tooltip>
-                        </h3>
-                      </Link>
-                      <p className="text-gray-600 dark:text-gray-300">{milestone.body}</p>
+          {projectMetadata.recentMilestones.length > 0 && (
+            <SecondaryCard icon={faMapSigns} title={<AnchorTitle title="Roadmap" />}>
+              <div className="grid gap-4">
+                {[...projectMetadata.recentMilestones]
+                  .filter((milestone) => milestone.state !== 'closed')
+                  .sort((a, b) => (a.title > b.title ? 1 : -1))
+                  .map((milestone, index) => (
+                    <div
+                      key={milestone.url || milestone.title || index}
+                      className="flex items-center gap-4 overflow-hidden rounded-lg bg-gray-200 p-6 dark:bg-gray-700"
+                    >
+                      <div className="flex-1">
+                        <Link
+                          href={milestone.url}
+                          target="_blank"
+                          rel="noopener noreferrer"
+                          className="inline-block"
+                        >
+                          <h3 className="mb-2 text-xl font-semibold text-blue-400">
+                            {milestone.title}
+                            <Tooltip
+                              closeDelay={100}
+                              content={
+                                milestone.progress === 100
+                                  ? 'Completed'
+                                  : milestone.progress > 0
+                                    ? 'In Progress'
+                                    : 'Not Started'
+                              }
+                              id={`tooltip-state-${index}`}
+                              delay={100}
+                              placement="top"
+                              showArrow
+                            >
+                              <span className="ml-4 inline-block text-gray-400">
+                                <FontAwesomeIcon
+                                  icon={
+                                    milestone.progress === 100
+                                      ? faCircleCheck
+                                      : milestone.progress > 0
+                                        ? faUserGear
+                                        : faClock
+                                  }
+                                />
+                              </span>
+                            </Tooltip>
+                          </h3>
+                        </Link>
+                        <p className="text-gray-600 dark:text-gray-300">{milestone.body}</p>
+                      </div>
                     </div>
-                  </div>
-                ))}
-=======
-        {projectMetadata.recentMilestones.length > 0 && (
-          <SecondaryCard icon={faMapSigns} title={<AnchorTitle title="Roadmap" />}>
-            <div className="grid gap-4">
-              {[...projectMetadata.recentMilestones]
-                .filter((milestone) => milestone.state !== 'closed')
-                .sort((a, b) => (a.title > b.title ? 1 : -1))
-                .map((milestone, index) => (
-                  <div
-                    key={milestone.url || milestone.title || index}
-                    className="flex items-center gap-4 overflow-hidden rounded-lg bg-gray-200 p-6 dark:bg-gray-700"
-                  >
-                    <div className="flex-1">
-                      <Link
-                        href={milestone.url}
-                        target="_blank"
-                        rel="noopener noreferrer"
-                        className="inline-block"
-                      >
-                        <h3 className="mb-2 text-xl font-semibold text-blue-400">
-                          {milestone.title}
-                          <Tooltip
-                            closeDelay={100}
-                            content={
-                              milestone.progress === 100
-                                ? 'Completed'
-                                : milestone.progress > 0
-                                  ? 'In Progress'
-                                  : 'Not Started'
-                            }
-                            id={`tooltip-state-${index}`}
-                            delay={100}
-                            placement="top"
-                            showArrow
-                          >
-                            <span className="ml-4 inline-block text-gray-400">
-                              <FontAwesomeIcon
-                                icon={
-                                  milestone.progress === 100
-                                    ? faCircleCheck
-                                    : milestone.progress > 0
-                                      ? faUserGear
-                                      : faClock
-                                }
-                              />
-                            </span>
-                          </Tooltip>
-                        </h3>
-                      </Link>
-                      <p className="text-gray-600 dark:text-gray-300">{milestone.body}</p>
-                    </div>
-                  </div>
-                ))}
-            </div>
-          </SecondaryCard>
-        )}
-
-        <div className="grid gap-6 md:grid-cols-4">
-          {[
-            { label: 'Forks', value: projectMetadata.forksCount },
-            { label: 'Stars', value: projectMetadata.starsCount },
-            { label: 'Contributors', value: projectMetadata.contributorsCount },
-            { label: 'Open Issues', value: projectMetadata.issuesCount },
-          ].map((stat, index) => (
-            <div key={index}>
-              <SecondaryCard className="text-center">
-                <div className="mb-2 text-3xl font-bold text-blue-400">
-                  <AnimatedCounter end={Math.floor(stat.value / 10) * 10} duration={2} />+
-                </div>
-                <div className="text-gray-600 dark:text-gray-300">{stat.label}</div>
-              </SecondaryCard>
->>>>>>> 0be58833
-            </div>
-          </SecondaryCard>
+                  ))}
+              </div>
+            </SecondaryCard>
+          )}
 
           <div className="grid gap-6 md:grid-cols-4">
             {[
@@ -301,7 +231,7 @@
               <div key={index}>
                 <SecondaryCard className="text-center">
                   <div className="mb-2 text-3xl font-bold text-blue-400">
-                    <AnimatedCounter end={Math.floor(stat.value / 5) * 5} duration={2} />+
+                    <AnimatedCounter end={Math.floor(stat.value / 10) * 10} duration={2} />+
                   </div>
                   <div className="text-gray-600 dark:text-gray-300">{stat.label}</div>
                 </SecondaryCard>
