--- conflicted
+++ resolved
@@ -112,7 +112,6 @@
                 </div>
               </div>
             ))}
-<<<<<<< HEAD
           </SecondaryCard>
 
           <SecondaryCard icon={faArrowUpRightFromSquare} title={<AnchorTitle title="Leaders" />}>
@@ -120,57 +119,16 @@
               {Object.keys(leaders).map((username) => (
                 <div key={username}>
                   <LeaderData username={username} />
-=======
-          </div>
-        </SecondaryCard>
-
-        {topContributors && (
-          <TopContributorsList
-            contributors={topContributors}
-            icon={faUsers}
-            maxInitialDisplay={12}
-          />
-        )}
-
-        <SecondaryCard icon={faTools} title={<AnchorTitle title="Technologies & Tools" />}>
-          <div className="w-full">
-            <div className="grid w-full grid-cols-1 justify-center sm:grid-cols-2 lg:grid-cols-4 lg:pl-8">
-              {technologies.map((tech) => (
-                <div key={tech.section} className="mb-2">
-                  <h3 className="mb-3 font-semibold text-blue-400">{tech.section}</h3>
-                  <ul className="space-y-3">
-                    {Object.entries(tech.tools).map(([name, details]) => (
-                      <li key={name} className="flex flex-row items-center gap-2">
-                        <Image
-                          alt={`${name} icon`}
-                          className="inline-block align-middle grayscale"
-                          height={24}
-                          src={details.icon}
-                          width={24}
-                        />
-                        <Link
-                          href={details.url}
-                          className="text-gray-600 hover:underline dark:text-gray-300"
-                          target="_blank"
-                          rel="noopener noreferrer"
-                        >
-                          {capitalize(name)}
-                        </Link>
-                      </li>
-                    ))}
-                  </ul>
->>>>>>> d1a87d61
                 </div>
               ))}
             </div>
           </SecondaryCard>
 
           {topContributors && (
-            <TopContributors
-              icon={faUsers}
+            <TopContributorsList
               contributors={topContributors}
-              maxInitialDisplay={9}
-              type="contributor"
+            icon={faUsers}
+            maxInitialDisplay={12}
             />
           )}
 
