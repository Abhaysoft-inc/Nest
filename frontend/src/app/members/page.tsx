'use client'
import { useSearchPage } from 'hooks/useSearchPage'
import { useRouter } from 'next/navigation'
import FontAwesomeIconWrapper from 'wrappers/FontAwesomeIconWrapper'
<<<<<<< HEAD
import { User } from 'types/user'
import PageLayout from 'components/PageLayout'
=======
import type { User } from 'types/user'
>>>>>>> d1a87d61
import SearchPageLayout from 'components/SearchPageLayout'
import UserCard from 'components/UserCard'

const UsersPage = () => {
  const {
    items: users,
    isLoaded,
    currentPage,
    totalPages,
    searchQuery,
    handleSearch,
    handlePageChange,
  } = useSearchPage<User>({
    indexName: 'users',
    pageTitle: 'OWASP Users',
    hitsPerPage: 24,
  })

  const router = useRouter()

  const handleButtonClick = (user: User) => {
    router.push(`/members/${user.key}`)
  }

  const renderUserCard = (user: User) => {
    const submitButton = {
      label: 'View Details',
      icon: <FontAwesomeIconWrapper icon="fa-solid fa-right-to-bracket" />,
      onclick: () => handleButtonClick(user),
    }

    return (
      <UserCard
        avatar={user.avatarUrl}
        button={submitButton}
        className="h-64 w-80 bg-white p-6 text-left shadow-lg transition-transform duration-500 hover:scale-105 hover:shadow-xl dark:bg-gray-800 dark:shadow-gray-900/30"
        company={user.company || ''}
        email={user.email || ''}
        followersCount={user.followersCount}
        location={user.location || ''}
        login={user.login}
        name={user.name || `@${user.login}`}
        repositoriesCount={user.publicRepositoriesCount}
      />
    )
  }

  return (
    <PageLayout>
      <SearchPageLayout
        currentPage={currentPage}
        empty="No Users found"
        indexName="users"
        isLoaded={isLoaded}
        onPageChange={handlePageChange}
        onSearch={handleSearch}
        searchPlaceholder="Search for members..."
        searchQuery={searchQuery}
        totalPages={totalPages}
      >
        <div className="grid grid-cols-1 gap-6 sm:grid-cols-2 lg:grid-cols-3 xl:grid-cols-4">
          {users && users.map((user) => <div key={user.key}>{renderUserCard(user)}</div>)}
        </div>
      </SearchPageLayout>
    </PageLayout>
  )
}

export default UsersPage<|MERGE_RESOLUTION|>--- conflicted
+++ resolved
@@ -2,12 +2,8 @@
 import { useSearchPage } from 'hooks/useSearchPage'
 import { useRouter } from 'next/navigation'
 import FontAwesomeIconWrapper from 'wrappers/FontAwesomeIconWrapper'
-<<<<<<< HEAD
-import { User } from 'types/user'
 import PageLayout from 'components/PageLayout'
-=======
 import type { User } from 'types/user'
->>>>>>> d1a87d61
 import SearchPageLayout from 'components/SearchPageLayout'
 import UserCard from 'components/UserCard'
 
