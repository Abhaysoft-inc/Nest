--- conflicted
+++ resolved
@@ -90,45 +90,26 @@
   ]
 
   return (
-<<<<<<< HEAD
     <PageLayout breadcrumbItems={{ title: project.name }}>
       <DetailsCard
         details={projectDetails}
-        is_active={project.isActive}
+        entityKey={project.key}
+        healthMetricsData={project.healthMetricsList}
+        isActive={project.isActive}
         languages={project.languages}
         pullRequests={project.recentPullRequests}
         recentIssues={project.recentIssues}
+        recentMilestones={project.recentMilestones}
         recentReleases={project.recentReleases}
         repositories={project.repositories}
         stats={projectStats}
         summary={project.summary}
         title={project.name}
-        recentMilestones={project.recentMilestones}
         topContributors={topContributors}
         topics={project.topics}
         type="project"
       />
     </PageLayout>
-=======
-    <DetailsCard
-      details={projectDetails}
-      entityKey={project.key}
-      healthMetricsData={project.healthMetricsList}
-      isActive={project.isActive}
-      languages={project.languages}
-      pullRequests={project.recentPullRequests}
-      recentIssues={project.recentIssues}
-      recentMilestones={project.recentMilestones}
-      recentReleases={project.recentReleases}
-      repositories={project.repositories}
-      stats={projectStats}
-      summary={project.summary}
-      title={project.name}
-      topContributors={topContributors}
-      topics={project.topics}
-      type="project"
-    />
->>>>>>> d1a87d61
   )
 }
 
