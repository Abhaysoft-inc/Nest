'use client'

import { useQuery } from '@apollo/client'
import {
  faCodeCommit,
  faCodeFork,
  faExclamationCircle,
  faStar,
  faUsers,
} from '@fortawesome/free-solid-svg-icons'
import Link from 'next/link'
import { useParams } from 'next/navigation'
import { useEffect, useState } from 'react'
import { handleAppError, ErrorDisplay } from 'app/global-error'
import { GET_REPOSITORY_DATA } from 'server/queries/repositoryQueries'
import type { Contributor } from 'types/contributor'
import { formatDate } from 'utils/dateFormatter'
import DetailsCard from 'components/CardDetailsPage'
import LoadingSpinner from 'components/LoadingSpinner'
import PageLayout from 'components/PageLayout'

const RepositoryDetailsPage = () => {
  const { repositoryKey, organizationKey } = useParams()
  const [repository, setRepository] = useState(null)
  const [topContributors, setTopContributors] = useState<Contributor[]>([])
  const [recentPullRequests, setRecentPullRequests] = useState(null)
  const [isLoading, setIsLoading] = useState<boolean>(true)
  const { data, error: graphQLRequestError } = useQuery(GET_REPOSITORY_DATA, {
    variables: { repositoryKey: repositoryKey, organizationKey: organizationKey },
  })
  useEffect(() => {
    if (data) {
      setRepository(data.repository)
      setTopContributors(data.topContributors)
      setRecentPullRequests(data.recentPullRequests)
      setIsLoading(false)
    }
    if (graphQLRequestError) {
      handleAppError(graphQLRequestError)
      setIsLoading(false)
    }
  }, [data, graphQLRequestError, repositoryKey])

  if (isLoading) {
    return <LoadingSpinner />
  }

  if (!isLoading && !repository) {
    return (
      <ErrorDisplay
        message="Sorry, the Repository you're looking for doesn't exist"
        statusCode={404}
        title="Repository not found"
      />
    )
  }

  const repositoryDetails = [
    {
      label: 'Last Updated',
      value: formatDate(repository.updatedAt),
    },
    {
      label: 'License',
      value: repository.license,
    },
    {
      label: 'Size',
      value: `${repository.size} KB`,
    },
    {
      label: 'URL',
      value: (
        <Link href={repository.url} className="text-blue-400 hover:underline">
          {repository.url}
        </Link>
      ),
    },
  ]

  const RepositoryStats = [
    {
      icon: faStar,
      value: repository.starsCount,
      unit: 'Star',
    },
    {
      icon: faCodeFork,
      value: repository.forksCount,
      unit: 'Fork',
    },
    {
      icon: faUsers,
      value: repository.contributorsCount,
      unit: 'Contributor',
    },

    {
      icon: faExclamationCircle,
      value: repository.openIssuesCount,
      unit: 'Issue',
    },
    {
      icon: faCodeCommit,
      value: repository.commitsCount,
      unit: 'Commit',
    },
  ]
  return (
<<<<<<< HEAD
    <PageLayout breadcrumbItems={{ title: repository.name }}>
      <DetailsCard
        details={repositoryDetails}
        languages={repository.languages}
        pullRequests={recentPullRequests}
        recentIssues={repository.issues}
        recentReleases={repository.releases}
        stats={RepositoryStats}
        summary={repository.description}
        title={repository.name}
        topContributors={topContributors}
        topics={repository.topics}
        recentMilestones={repository.recentMilestones}
        type="repository"
      />
    </PageLayout>
=======
    <DetailsCard
      details={repositoryDetails}
      entityKey={repository.project?.key}
      languages={repository.languages}
      projectName={repository.project?.name}
      pullRequests={recentPullRequests}
      recentIssues={repository.issues}
      recentMilestones={repository.recentMilestones}
      recentReleases={repository.releases}
      stats={RepositoryStats}
      summary={repository.description}
      title={repository.name}
      topContributors={topContributors}
      topics={repository.topics}
      type="repository"
    />
>>>>>>> d1a87d61
  )
}
export default RepositoryDetailsPage<|MERGE_RESOLUTION|>--- conflicted
+++ resolved
@@ -107,41 +107,24 @@
     },
   ]
   return (
-<<<<<<< HEAD
     <PageLayout breadcrumbItems={{ title: repository.name }}>
       <DetailsCard
         details={repositoryDetails}
+        entityKey={repository.project?.key}
         languages={repository.languages}
+        projectName={repository.project?.name}
         pullRequests={recentPullRequests}
         recentIssues={repository.issues}
+        recentMilestones={repository.recentMilestones}
         recentReleases={repository.releases}
         stats={RepositoryStats}
         summary={repository.description}
         title={repository.name}
         topContributors={topContributors}
         topics={repository.topics}
-        recentMilestones={repository.recentMilestones}
         type="repository"
       />
     </PageLayout>
-=======
-    <DetailsCard
-      details={repositoryDetails}
-      entityKey={repository.project?.key}
-      languages={repository.languages}
-      projectName={repository.project?.name}
-      pullRequests={recentPullRequests}
-      recentIssues={repository.issues}
-      recentMilestones={repository.recentMilestones}
-      recentReleases={repository.releases}
-      stats={RepositoryStats}
-      summary={repository.description}
-      title={repository.name}
-      topContributors={topContributors}
-      topics={repository.topics}
-      type="repository"
-    />
->>>>>>> d1a87d61
   )
 }
 export default RepositoryDetailsPage