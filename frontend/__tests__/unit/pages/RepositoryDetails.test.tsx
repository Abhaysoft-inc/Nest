--- conflicted
+++ resolved
@@ -1,6 +1,6 @@
 import { useQuery } from '@apollo/client'
 import { addToast } from '@heroui/toast'
-import { act, screen, waitFor } from '@testing-library/react'
+import { act, fireEvent, screen, waitFor } from '@testing-library/react'
 import { assertContributorToggle, assertRepoDetails } from '@testUtils/sharedAssertions'
 import { mockRepositoryData } from '@unit/data/mockRepositoryData'
 import { render } from 'wrappers/testUtil'
@@ -60,7 +60,6 @@
     })
   })
 
-  // eslint-disable-next-line jest/expect-expect
   test('renders repository details when data is available', async () => {
     ;(useQuery as jest.Mock).mockReturnValue({
       data: mockRepositoryData,
@@ -100,12 +99,8 @@
     })
   })
 
-  // eslint-disable-next-line jest/expect-expect
   test('toggles contributors list when show more/less is clicked', async () => {
     render(<RepositoryDetailsPage />)
-<<<<<<< HEAD
-    await assertContributorToggle('Contributor 9', ['Contributor 7', 'Contributor 8'])
-=======
     await waitFor(() => {
       expect(screen.getByText('Contributor 12')).toBeInTheDocument()
       expect(screen.queryByText('Contributor 13')).not.toBeInTheDocument()
@@ -126,7 +121,6 @@
     await waitFor(() => {
       expect(screen.queryByText('Contributor 13')).not.toBeInTheDocument()
     })
->>>>>>> d1a87d61
   })
 
   test('navigates to user page when contributor is clicked', async () => {
