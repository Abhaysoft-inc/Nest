import { useQuery } from '@apollo/client'
import { addToast } from '@heroui/toast'
import { act, screen, waitFor, within } from '@testing-library/react'
import { assertContributorToggle, assertRepoDetails } from '@testUtils/sharedAssertions'
import { mockProjectDetailsData } from '@unit/data/mockProjectDetailsData'
import { render } from 'wrappers/testUtil'
import ProjectDetailsPage from 'app/projects/[projectKey]/page'

jest.mock('@apollo/client', () => ({
  ...jest.requireActual('@apollo/client'),
  useQuery: jest.fn(),
}))

jest.mock('@heroui/toast', () => ({
  addToast: jest.fn(),
}))

jest.mock('@fortawesome/react-fontawesome', () => ({
  FontAwesomeIcon: () => <span data-testid="mock-icon" />,
}))

jest.mock('react-apexcharts', () => {
  return {
    __esModule: true,
    default: () => {
      return <div data-testid="mock-apexcharts">Mock ApexChart</div>
    },
  }
})

const mockRouter = {
  push: jest.fn(),
}

jest.mock('next/navigation', () => ({
  ...jest.requireActual('next/navigation'),
  useRouter: jest.fn(() => mockRouter),
  useParams: () => ({ projectKey: 'test-project' }),
}))

const mockError = {
  error: new Error('GraphQL error'),
}

describe('ProjectDetailsPage', () => {
  beforeEach(() => {
    ;(useQuery as jest.Mock).mockReturnValue({
      data: mockProjectDetailsData,
      loading: false,
      error: null,
    })
  })

  afterEach(() => {
    jest.clearAllMocks()
  })

  test('renders loading state', async () => {
    ;(useQuery as jest.Mock).mockReturnValue({
      data: null,
      error: null,
    })

    render(<ProjectDetailsPage />)

    const loadingSpinner = screen.getAllByAltText('Loading indicator')
    await waitFor(() => {
      expect(loadingSpinner.length).toBeGreaterThan(0)
    })
  })

  // eslint-disable-next-line jest/expect-expect
  test('renders project details when data is available', async () => {
    ;(useQuery as jest.Mock).mockReturnValue({
      data: mockProjectDetailsData,
      error: null,
    })

    render(<ProjectDetailsPage />)
    await assertRepoDetails({
      heading: 'Test Project',
      license: 'Lab',
      stars: '2.2K Stars',
      forks: '10 Forks',
      issues: '10 Issues',
    })
  })

  test('renders error message when GraphQL request fails', async () => {
    ;(useQuery as jest.Mock).mockReturnValue({
      data: { repository: null },
      error: mockError,
    })

    render(<ProjectDetailsPage />)

    await waitFor(() => screen.getByText('Project not found'))
    expect(screen.getByText('Project not found')).toBeInTheDocument()
    expect(addToast).toHaveBeenCalledWith({
      description: 'An unexpected server error occurred.',
      title: 'Server Error',
      timeout: 5000,
      shouldShowTimeoutProgress: true,
      color: 'danger',
      variant: 'solid',
    })
  })

  // eslint-disable-next-line jest/expect-expect
  test('toggles contributors list when show more/less is clicked', async () => {
    render(<ProjectDetailsPage />)
<<<<<<< HEAD
    await assertContributorToggle('Contributor 9', ['Contributor 7', 'Contributor 8'])
=======
    await waitFor(() => {
      expect(screen.getByText('Contributor 12')).toBeInTheDocument()
      expect(screen.queryByText('Contributor 13')).not.toBeInTheDocument()
    })

    const showMoreButton = screen.getByRole('button', { name: /Show more/i })
    fireEvent.click(showMoreButton)

    await waitFor(() => {
      expect(screen.getByText('Contributor 13')).toBeInTheDocument()
      expect(screen.getByText('Contributor 14')).toBeInTheDocument()
      expect(screen.getByText('Contributor 15')).toBeInTheDocument()
    })

    const showLessButton = screen.getByRole('button', { name: /Show less/i })
    fireEvent.click(showLessButton)

    await waitFor(() => {
      expect(screen.queryByText('Contributor 13')).not.toBeInTheDocument()
    })
>>>>>>> d1a87d61
  })

  test('navigates to user page when contributor is clicked', async () => {
    render(<ProjectDetailsPage />)
    await waitFor(() => {
      expect(screen.getByText('Contributor 1')).toBeInTheDocument()
    })

    const contributorLink = screen.getByText('Contributor 1').closest('a')
    expect(contributorLink).toHaveAttribute('href', '/members/contributor1')
  })

  test('Recent issues are rendered correctly', async () => {
    render(<ProjectDetailsPage />)

    await waitFor(() => {
      const issues = mockProjectDetailsData.project.recentIssues

      issues.forEach((issue) => {
        expect(screen.getByText(issue.title)).toBeInTheDocument()
        expect(screen.getByText(issue.repositoryName)).toBeInTheDocument()
      })
    })
  })

  test('Displays health metrics section', async () => {
    ;(useQuery as jest.Mock).mockReturnValue({
      data: mockProjectDetailsData,
      error: null,
    })
    render(<ProjectDetailsPage />)
    await waitFor(() => {
      expect(screen.getByText('Issues Trend')).toBeInTheDocument()
      expect(screen.getByText('Pull Requests Trend')).toBeInTheDocument()
      expect(screen.getByText('Stars Trend')).toBeInTheDocument()
      expect(screen.getByText('Forks Trend')).toBeInTheDocument()
      expect(screen.getByText('Days Since Last Commit and Release')).toBeInTheDocument()
    })
  })

  test('Handles case when no data is available', async () => {
    ;(useQuery as jest.Mock).mockReturnValue({
      data: { repository: null },
      error: null,
    })
    render(<ProjectDetailsPage />)
    await waitFor(() => {
      expect(screen.getByText('Project not found')).toBeInTheDocument()
    })
  })

  test('handles undefined data gracefully', () => {
    const setRecentReleasesMock = jest.fn()
    const setRecentIssuesMock = jest.fn()

    act(() => {
      const data = undefined

      setRecentReleasesMock(data?.project?.recentReleases)
      setRecentIssuesMock(data?.project?.recentIssues)
    })

    expect(setRecentReleasesMock).toHaveBeenCalledWith(undefined)
    expect(setRecentIssuesMock).toHaveBeenCalledWith(undefined)
  })

  test('renders project details with correct capitalization', async () => {
    ;(useQuery as jest.Mock).mockReturnValue({
      data: mockProjectDetailsData,
      error: null,
    })

    render(<ProjectDetailsPage />)

    await waitFor(() => {
      const levelElement = screen.getByText(/Level:/)
      expect(levelElement).toBeInTheDocument()
      const levelValueElement = within(levelElement.parentElement).getByText('Lab')
      expect(levelValueElement).toBeInTheDocument()

      const typeElement = screen.getByText(/Type:/)
      expect(typeElement).toBeInTheDocument()
      const typeValueElement = within(typeElement.parentElement).getByText('Tool')
      expect(typeValueElement).toBeInTheDocument()
    })
  })

  test('handles missing project stats gracefully', async () => {
    ;(useQuery as jest.Mock).mockReturnValue({
      data: {
        project: {
          ...mockProjectDetailsData.project,
          contributorsCount: 0,
          forksCount: 0,
          issuesCount: 0,
          starsCount: 0,
        },
      },
      error: null,
    })

    render(<ProjectDetailsPage />)

    await waitFor(() => {
      expect(screen.getByText('No Contributors')).toBeInTheDocument()
      expect(screen.getByText('No Forks')).toBeInTheDocument()
      expect(screen.getByText('No Issues')).toBeInTheDocument()
      expect(screen.getByText('No Stars')).toBeInTheDocument()
    })
  })

  test('renders pull requests section correctly', async () => {
    render(<ProjectDetailsPage />)

    await waitFor(() => {
      expect(screen.getByText('Test Pull Request 1')).toBeInTheDocument()
      expect(screen.getByText('Test Pull Request 2')).toBeInTheDocument()
    })
  })

  test('renders milestones section correctly', async () => {
    render(<ProjectDetailsPage />)
    await waitFor(() => {
      const recentMilestones = mockProjectDetailsData.project.recentMilestones

      recentMilestones.forEach((milestone) => {
        expect(screen.getByText(milestone.title)).toBeInTheDocument()
        expect(screen.getByText(milestone.repositoryName)).toBeInTheDocument()
        expect(screen.getByText(`${milestone.openIssuesCount} open`)).toBeInTheDocument()
        expect(screen.getByText(`${milestone.closedIssuesCount} closed`)).toBeInTheDocument()
      })
    })
  })
  test('renders project stats correctly', async () => {
    ;(useQuery as jest.Mock).mockReturnValue({
      data: mockProjectDetailsData,
      error: null,
    })

    render(<ProjectDetailsPage />)

    await waitFor(() => {
      expect(screen.getByText(`2.2K Stars`)).toBeInTheDocument()
      expect(screen.getByText(`10 Forks`)).toBeInTheDocument()
      expect(screen.getByText(`1.2K Contributors`)).toBeInTheDocument()
      expect(screen.getByText(`3 Repositories`)).toBeInTheDocument()
      expect(screen.getByText(`10 Issues`)).toBeInTheDocument()
    })
  })
  test('renders project sponsor block correctly', async () => {
    ;(useQuery as jest.Mock).mockReturnValue({
      data: mockProjectDetailsData,
      error: null,
    })

    render(<ProjectDetailsPage />)

    await waitFor(() => {
      expect(screen.getByText(`Want to become a sponsor?`)).toBeInTheDocument()
      expect(screen.getByText(`Sponsor ${mockProjectDetailsData.project.name}`)).toBeInTheDocument()
    })
  })
})<|MERGE_RESOLUTION|>--- conflicted
+++ resolved
@@ -1,6 +1,6 @@
 import { useQuery } from '@apollo/client'
 import { addToast } from '@heroui/toast'
-import { act, screen, waitFor, within } from '@testing-library/react'
+import { act, fireEvent, screen, waitFor, within } from '@testing-library/react'
 import { assertContributorToggle, assertRepoDetails } from '@testUtils/sharedAssertions'
 import { mockProjectDetailsData } from '@unit/data/mockProjectDetailsData'
 import { render } from 'wrappers/testUtil'
@@ -106,12 +106,8 @@
     })
   })
 
-  // eslint-disable-next-line jest/expect-expect
   test('toggles contributors list when show more/less is clicked', async () => {
     render(<ProjectDetailsPage />)
-<<<<<<< HEAD
-    await assertContributorToggle('Contributor 9', ['Contributor 7', 'Contributor 8'])
-=======
     await waitFor(() => {
       expect(screen.getByText('Contributor 12')).toBeInTheDocument()
       expect(screen.queryByText('Contributor 13')).not.toBeInTheDocument()
@@ -132,7 +128,6 @@
     await waitFor(() => {
       expect(screen.queryByText('Contributor 13')).not.toBeInTheDocument()
     })
->>>>>>> d1a87d61
   })
 
   test('navigates to user page when contributor is clicked', async () => {
