--- conflicted
+++ resolved
@@ -210,14 +210,10 @@
     })
   })
 
-  // eslint-disable-next-line jest/expect-expect
   test('toggles contributors list when show more/less is clicked', async () => {
     await act(async () => {
       render(<About />)
     })
-<<<<<<< HEAD
-    await assertContributorToggle('Contributor 6', ['Contributor 7', 'Contributor 8'])
-=======
     await waitFor(() => {
       expect(screen.getByText('Contributor 12')).toBeInTheDocument()
       expect(screen.queryByText('Contributor 13')).not.toBeInTheDocument()
@@ -238,7 +234,6 @@
     await waitFor(() => {
       expect(screen.queryByText('Contributor 13')).not.toBeInTheDocument()
     })
->>>>>>> d1a87d61
   })
 
   test('renders technologies section correctly', async () => {
